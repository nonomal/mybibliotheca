{% extends "base.html" %}
{% block title %}{{ book.title }}{% endblock %}
{% block content %}
<<<<<<< HEAD
<div class="row mb-4">
  <div class="col-md-4 text-center text-md-start">
    {% if cover_url %}
      <img src="{{ cover_url }}" alt="{{ book.title }} Cover" class="img-fluid rounded shadow-sm mb-3 mb-md-0" style="max-height: 450px; max-width:300px;">
    {% else %}
      <div class="img-fluid rounded shadow-sm mb-3 mb-md-0" style="width:100%; height:100%; min-height:300px; max-height: 450px; max-width:300px; background-color:#e9ecef; display:flex; flex-direction:column; align-items:center; justify-content:center; text-align:center; margin-left:auto; margin-right:auto;">
        <strong class="h3 text-muted">{{ book.title }}</strong>
        <small class="text-muted">No Cover Available</small>
      </div>
=======
<h1>{{ book.title }}</h1>
{% if book.cover_url %}
  <img src="{{ book.cover_url }}" alt="Book Cover" class="book-cover mb-3"
       onerror="this.onerror=null;this.src='{{ url_for('static', filename='book_cover.png') }}';">
{% else %}
  <img src="{{ url_for('static', filename='book_cover.png') }}" alt="Book Cover" class="book-cover mb-3">
{% endif %}
<div class="row">
  <div class="col-md-6">
    <p><strong>Author:</strong> {{ book.author }}</p>
    <p><strong>ISBN:</strong> {{ book.isbn }}</p>
    {% if book.published_date %}
      <p><strong>Published:</strong> {{ book.published_date }}</p>
    {% endif %}
    {% if book.publisher %}
      <p><strong>Publisher:</strong> {{ book.publisher }}</p>
    {% endif %}
    {% if book.page_count %}
      <p><strong>Pages:</strong> {{ book.page_count }}</p>
    {% endif %}
    {% if book.language %}
      <p><strong>Language:</strong> {{ book.language }}</p>
>>>>>>> 79a2be3b
    {% endif %}
  </div>
  <div class="col-md-8">
    <h1>{{ book.title }}</h1>
    <p class="lead">by {{ book.author }}</p>
    <hr>
    <div class="row">
      <div class="col-lg-6">
        <p><strong>ISBN:</strong> {{ book.isbn }}</p>
        {% if book.published_date %}
          <p><strong>Published:</strong> {{ book.published_date }}</p>
        {% endif %}
        {% if book.publisher %}
          <p><strong>Publisher:</strong> {{ book.publisher }}</p>
        {% endif %}
      </div>
      <div class="col-lg-6">
        {% if book.page_count %}
          <p><strong>Pages:</strong> {{ book.page_count }}</p>
        {% endif %}
        {% if book.language %}
          <p><strong>Language:</strong> {{ book.language }}</p>
        {% endif %}
        {% if book.categories %}
          <p><strong>Categories:</strong>
            {% for category in book.categories.split(',') %}
              <span class="badge bg-secondary me-1">{{ category.strip() }}</span>
            {% endfor %}
          </p>
        {% endif %}
      </div>
    </div>
    {% if book.average_rating %}
      <p class="mt-2"><strong>Rating:</strong>
        <span style="color:#f39c12;">⭐ {{ "%.1f"|format(book.average_rating) }}</span>
        {% if book.rating_count %}({{ book.rating_count }} ratings){% endif %}
      </p>
    {% endif %}
  </div>
</div>

{% if book.description %}
  <div class="my-4">
    <h5>Description</h5>
    <p style="text-align: justify;">{{ book.description }}</p>
  </div>
{% endif %}

<!-- Status Update Form -->
<div class="card my-4">
  <div class="card-body">
    <h5 class="card-title">Update Reading Status</h5>
    <form method="post" action="{{ url_for('main.update_status', uid=book.uid) }}">
      <div class="form-check mb-2">
        <input class="form-check-input" type="checkbox" name="currently_reading" id="currently_reading"
          {% if not book.finish_date and not book.want_to_read and not book.library_only %}checked{% endif %}>
        <label class="form-check-label" for="currently_reading">Currently Reading</label>
      </div>
      <div class="form-check mb-2">
        <input class="form-check-input" type="checkbox" name="finished" id="finished"
          {% if book.finish_date %}checked{% endif %}>
        <label class="form-check-label" for="finished">Finished</label>
      </div>
      <div class="form-check mb-2">
        <input class="form-check-input" type="checkbox" name="want_to_read" id="want_to_read"
          {% if book.want_to_read %}checked{% endif %}>
        <label class="form-check-label" for="want_to_read">Want to Read</label>
      </div>
      <div class="form-check mb-3">
        <input class="form-check-input" type="checkbox" name="library_only" id="library_only"
          {% if book.library_only %}checked{% endif %}>
        <label class="form-check-label" for="library_only">Library Only (own, but not for reading queue)</label>
      </div>
      <button type="submit" class="btn btn-primary w-100 w-sm-auto">Update Status</button>
    </form>
  </div>
</div>

<!-- Date Update Form -->
<div class="card my-4">
  <div class="card-body">
    <h5 class="card-title">Reading Dates</h5>
    <form method="post"> <!-- Assuming this posts to the current page which handles it -->
      <div class="row">
        <div class="col-sm-6 mb-3">
          <label for="start_date" class="form-label">Start Date:</label>
          <input class="form-control" id="start_date" name="start_date" type="date" value="{{ book.start_date or '' }}">
        </div>
        <div class="col-sm-6 mb-3">
          <label for="finish_date" class="form-label">Finish Date:</label>
          <input class="form-control" id="finish_date" name="finish_date" type="date" value="{{ book.finish_date or '' }}">
        </div>
      </div>
      <button type="submit" class="btn btn-secondary w-100 w-sm-auto">Update Dates</button>
    </form>
  </div>
</div>

{% if book.reading_logs and book.reading_logs|length > 0 %}
<div class="card my-4">
  <div class="card-body">
    <h5 class="card-title">Reading Log</h5>
    <ul class="list-group list-group-flush">
      {% for log in book.reading_logs %}
        <li class="list-group-item">{{ log.date.strftime('%Y-%m-%d') }} - Logged reading</li>
      {% else %}
        <li class="list-group-item">No reading days logged yet.</li>
      {% endfor %}
    </ul>
    <form method="post" action="{{ url_for('main.log_reading', uid=book.uid) }}" class="mt-3">
      <div class="input-group">
        <input name="log_date" type="date" class="form-control" value="{{ current_date }}">
        <button type="submit" class="btn btn-outline-success">Log Reading Day</button>
      </div>
    </form>
  </div>
</div>
{% else %}
<div class="card my-4">
  <div class="card-body">
    <h5 class="card-title">Log Reading Activity</h5>
    <p>No reading days logged yet.</p>
    <form method="post" action="{{ url_for('main.log_reading', uid=book.uid) }}" class="mt-3">
      <div class="input-group">
        <input name="log_date" type="date" class="form-control" value="{{ current_date }}">
        <button type="submit" class="btn btn-success">Log First Reading Day</button>
      </div>
    </form>
  </div>
</div>
{% endif %}

<hr class="my-4">

<div class="d-flex flex-wrap justify-content-between align-items-center">
  <a href="{{ url_for('main.index') }}" class="btn btn-outline-secondary mb-2 mb-md-0">Back to Library</a>
  <div class="btn-group mb-2 mb-md-0">
    <a href="{{ url_for('main.edit_book', uid=book.uid) }}" class="btn btn-outline-primary">Edit Book</a>
    <form method="post" action="{{ url_for('main.delete_book', uid=book.uid) }}" onsubmit="return confirm('Are you sure you want to delete this book?');" style="display: inline;">
      <button type="submit" class="btn btn-outline-danger">Delete Book</button>
    </form>
  </div>
</div>
{% endblock %}<|MERGE_RESOLUTION|>--- conflicted
+++ resolved
@@ -1,17 +1,6 @@
 {% extends "base.html" %}
 {% block title %}{{ book.title }}{% endblock %}
 {% block content %}
-<<<<<<< HEAD
-<div class="row mb-4">
-  <div class="col-md-4 text-center text-md-start">
-    {% if cover_url %}
-      <img src="{{ cover_url }}" alt="{{ book.title }} Cover" class="img-fluid rounded shadow-sm mb-3 mb-md-0" style="max-height: 450px; max-width:300px;">
-    {% else %}
-      <div class="img-fluid rounded shadow-sm mb-3 mb-md-0" style="width:100%; height:100%; min-height:300px; max-height: 450px; max-width:300px; background-color:#e9ecef; display:flex; flex-direction:column; align-items:center; justify-content:center; text-align:center; margin-left:auto; margin-right:auto;">
-        <strong class="h3 text-muted">{{ book.title }}</strong>
-        <small class="text-muted">No Cover Available</small>
-      </div>
-=======
 <h1>{{ book.title }}</h1>
 {% if book.cover_url %}
   <img src="{{ book.cover_url }}" alt="Book Cover" class="book-cover mb-3"
@@ -34,41 +23,18 @@
     {% endif %}
     {% if book.language %}
       <p><strong>Language:</strong> {{ book.language }}</p>
->>>>>>> 79a2be3b
     {% endif %}
   </div>
-  <div class="col-md-8">
-    <h1>{{ book.title }}</h1>
-    <p class="lead">by {{ book.author }}</p>
-    <hr>
-    <div class="row">
-      <div class="col-lg-6">
-        <p><strong>ISBN:</strong> {{ book.isbn }}</p>
-        {% if book.published_date %}
-          <p><strong>Published:</strong> {{ book.published_date }}</p>
-        {% endif %}
-        {% if book.publisher %}
-          <p><strong>Publisher:</strong> {{ book.publisher }}</p>
-        {% endif %}
-      </div>
-      <div class="col-lg-6">
-        {% if book.page_count %}
-          <p><strong>Pages:</strong> {{ book.page_count }}</p>
-        {% endif %}
-        {% if book.language %}
-          <p><strong>Language:</strong> {{ book.language }}</p>
-        {% endif %}
-        {% if book.categories %}
-          <p><strong>Categories:</strong>
-            {% for category in book.categories.split(',') %}
-              <span class="badge bg-secondary me-1">{{ category.strip() }}</span>
-            {% endfor %}
-          </p>
-        {% endif %}
-      </div>
-    </div>
+  <div class="col-md-6">
+    {% if book.categories %}
+      <p><strong>Categories:</strong> 
+        {% for category in book.categories.split(',') %}
+          <span class="badge bg-secondary me-1">{{ category.strip() }}</span>
+        {% endfor %}
+      </p>
+    {% endif %}
     {% if book.average_rating %}
-      <p class="mt-2"><strong>Rating:</strong>
+      <p><strong>Rating:</strong> 
         <span style="color:#f39c12;">⭐ {{ "%.1f"|format(book.average_rating) }}</span>
         {% if book.rating_count %}({{ book.rating_count }} ratings){% endif %}
       </p>
@@ -77,105 +43,61 @@
 </div>
 
 {% if book.description %}
-  <div class="my-4">
+  <div class="mt-3">
     <h5>Description</h5>
     <p style="text-align: justify;">{{ book.description }}</p>
   </div>
 {% endif %}
 
 <!-- Status Update Form -->
-<div class="card my-4">
-  <div class="card-body">
-    <h5 class="card-title">Update Reading Status</h5>
-    <form method="post" action="{{ url_for('main.update_status', uid=book.uid) }}">
-      <div class="form-check mb-2">
-        <input class="form-check-input" type="checkbox" name="currently_reading" id="currently_reading"
-          {% if not book.finish_date and not book.want_to_read and not book.library_only %}checked{% endif %}>
-        <label class="form-check-label" for="currently_reading">Currently Reading</label>
-      </div>
-      <div class="form-check mb-2">
-        <input class="form-check-input" type="checkbox" name="finished" id="finished"
-          {% if book.finish_date %}checked{% endif %}>
-        <label class="form-check-label" for="finished">Finished</label>
-      </div>
-      <div class="form-check mb-2">
-        <input class="form-check-input" type="checkbox" name="want_to_read" id="want_to_read"
-          {% if book.want_to_read %}checked{% endif %}>
-        <label class="form-check-label" for="want_to_read">Want to Read</label>
-      </div>
-      <div class="form-check mb-3">
-        <input class="form-check-input" type="checkbox" name="library_only" id="library_only"
-          {% if book.library_only %}checked{% endif %}>
-        <label class="form-check-label" for="library_only">Library Only (own, but not for reading queue)</label>
-      </div>
-      <button type="submit" class="btn btn-primary w-100 w-sm-auto">Update Status</button>
-    </form>
+<form method="post" action="{{ url_for('main.update_status', uid=book.uid) }}" class="mb-3">
+  <div class="form-check">
+    <input class="form-check-input" type="checkbox" name="currently_reading" id="currently_reading"
+      {% if not book.finish_date and not book.want_to_read and not book.library_only %}checked{% endif %}>
+    <label class="form-check-label" for="currently_reading">Currently Reading</label>
   </div>
-</div>
+  <div class="form-check">
+    <input class="form-check-input" type="checkbox" name="finished" id="finished"
+      {% if book.finish_date %}checked{% endif %}>
+    <label class="form-check-label" for="finished">Finished</label>
+  </div>
+  <div class="form-check">
+    <input class="form-check-input" type="checkbox" name="want_to_read" id="want_to_read"
+      {% if book.want_to_read %}checked{% endif %}>
+    <label class="form-check-label" for="want_to_read">Want to Read</label>
+  </div>
+  <div class="form-check">
+    <input class="form-check-input" type="checkbox" name="library_only" id="library_only"
+      {% if book.library_only %}checked{% endif %}>
+    <label class="form-check-label" for="library_only">Library Only</label>
+  </div>
+  <button type="submit" class="btn btn-primary mt-2">Update Status</button>
+</form>
 
 <!-- Date Update Form -->
-<div class="card my-4">
-  <div class="card-body">
-    <h5 class="card-title">Reading Dates</h5>
-    <form method="post"> <!-- Assuming this posts to the current page which handles it -->
-      <div class="row">
-        <div class="col-sm-6 mb-3">
-          <label for="start_date" class="form-label">Start Date:</label>
-          <input class="form-control" id="start_date" name="start_date" type="date" value="{{ book.start_date or '' }}">
-        </div>
-        <div class="col-sm-6 mb-3">
-          <label for="finish_date" class="form-label">Finish Date:</label>
-          <input class="form-control" id="finish_date" name="finish_date" type="date" value="{{ book.finish_date or '' }}">
-        </div>
-      </div>
-      <button type="submit" class="btn btn-secondary w-100 w-sm-auto">Update Dates</button>
-    </form>
-  </div>
-</div>
+<form method="post">
+  Start Date: <input name="start_date" type="date" value="{{ book.start_date }}"><br>
+  Finish Date: <input name="finish_date" type="date" value="{{ book.finish_date }}"><br>
+  <input type="submit" value="Update Dates">
+</form>
 
-{% if book.reading_logs and book.reading_logs|length > 0 %}
-<div class="card my-4">
-  <div class="card-body">
-    <h5 class="card-title">Reading Log</h5>
-    <ul class="list-group list-group-flush">
-      {% for log in book.reading_logs %}
-        <li class="list-group-item">{{ log.date.strftime('%Y-%m-%d') }} - Logged reading</li>
-      {% else %}
-        <li class="list-group-item">No reading days logged yet.</li>
-      {% endfor %}
-    </ul>
-    <form method="post" action="{{ url_for('main.log_reading', uid=book.uid) }}" class="mt-3">
-      <div class="input-group">
-        <input name="log_date" type="date" class="form-control" value="{{ current_date }}">
-        <button type="submit" class="btn btn-outline-success">Log Reading Day</button>
-      </div>
-    </form>
-  </div>
-</div>
-{% else %}
-<div class="card my-4">
-  <div class="card-body">
-    <h5 class="card-title">Log Reading Activity</h5>
-    <p>No reading days logged yet.</p>
-    <form method="post" action="{{ url_for('main.log_reading', uid=book.uid) }}" class="mt-3">
-      <div class="input-group">
-        <input name="log_date" type="date" class="form-control" value="{{ current_date }}">
-        <button type="submit" class="btn btn-success">Log First Reading Day</button>
-      </div>
-    </form>
-  </div>
-</div>
-{% endif %}
+<h2>Reading Log</h2>
+<ul>
+  {% for log in book.reading_logs %}
+    <li>{{ log.date }}</li>
+  {% endfor %}
+</ul>
 
-<hr class="my-4">
+<form method="post" action="{{ url_for('main.log_reading', uid=book.uid) }}">
+  Log a reading day:
+  <input name="log_date" type="date" value="{{ current_date }}">
+  <input type="submit" value="Log Today">
+</form>
 
-<div class="d-flex flex-wrap justify-content-between align-items-center">
-  <a href="{{ url_for('main.index') }}" class="btn btn-outline-secondary mb-2 mb-md-0">Back to Library</a>
-  <div class="btn-group mb-2 mb-md-0">
-    <a href="{{ url_for('main.edit_book', uid=book.uid) }}" class="btn btn-outline-primary">Edit Book</a>
-    <form method="post" action="{{ url_for('main.delete_book', uid=book.uid) }}" onsubmit="return confirm('Are you sure you want to delete this book?');" style="display: inline;">
-      <button type="submit" class="btn btn-outline-danger">Delete Book</button>
-    </form>
-  </div>
-</div>
+<form method="post" action="{{ url_for('main.delete_book', uid=book.uid) }}" onsubmit="return confirm('Are you sure you want to delete this book?');">
+  <button type="submit" class="btn btn-danger mt-3">Delete Book</button>
+</form>
+
+<a href="{{ url_for('main.edit_book', uid=book.uid) }}" class="btn btn-sm btn-outline-secondary mt-2">Edit</a>
+<a href="{{ url_for('main.index') }}">Back to list</a>
 {% endblock %}